#!/bin/env python
# 
# Copyright 2010 bit.ly
#
# Licensed under the Apache License, Version 2.0 (the "License"); you may
# not use this file except in compliance with the License. You may obtain
# a copy of the License at
#
#     http://www.apache.org/licenses/LICENSE-2.0
#
# Unless required by applicable law or agreed to in writing, software
# distributed under the License is distributed on an "AS IS" BASIS, WITHOUT
# WARRANTIES OR CONDITIONS OF ANY KIND, either express or implied. See the
# License for the specific language governing permissions and limitations
# under the License.

import sys
import socket
import struct
import logging
from types import NoneType
import time

from errors import ProgrammingError, IntegrityError, InterfaceError
import helpers
import asyncjobs

ASYNC_BACKEND_TORNADO = 'tornado'
ASYNC_BACKEND_GLIB2   = 'glib2'
ASYNC_BACKEND_GLIB3   = 'glib3'

class Connection(object):
    """
    :Parameters:
      - `host`: hostname or ip of mongo host (not allowed when replica sets are used)
      - `port`: port to connect to (not allowed when replica sets are used)
      - `dbuser`: db user to connect with
      - `dbpass`: db password
      - `autoreconnect` (optional): auto reconnect on interface errors
      - `rs`: replica set name (required when replica sets are used)
      - `seed`: seed list to connect to a replica set (required when replica sets are used)
<<<<<<< HEAD
      - `connect_timeout`: timeout for initial connection to mongodb, float data, in seconds 
      - `request_timeout`: timeout for entire request to mongodb, float data, in seconds 
=======
      - `connect_timeout`: timeout for initial connection to mongodb, float data, in seconds
      - `request_timeout`: timeout for entire request to mongodb, float data, in seconds
>>>>>>> 3613b176
      - `**kwargs`: passed to `backends.AsyncBackend.register_stream`

    """
    def __init__(self,
                 host=None,
                 port=None,
                 dbuser=None,
                 dbpass=None,
                 autoreconnect=True,
                 pool=None,
                 backend=ASYNC_BACKEND_TORNADO,
                 rs=None,
                 seed=None,
                 connect_timeout=20.0,
                 request_timeout=20.0,
                 **kwargs):
        assert isinstance(autoreconnect, bool)
        assert isinstance(dbuser, (str, unicode, NoneType))
        assert isinstance(dbpass, (str, unicode, NoneType))
        assert isinstance(rs, (str, NoneType))
        assert pool
        
        if rs:
            assert host is None
            assert port is None
            assert isinstance(seed, (set, list))
        else:
            assert isinstance(host, (str, unicode))
            assert isinstance(port, int)
            assert seed is None
        
        self._host = host
        self._port = port
        self.__rs = rs
        self.__seed = seed
        self.__dbuser = dbuser
        self.__dbpass = dbpass
        self.__stream = None
        self.__callback = None
        self.__alive = False
        self.__autoreconnect = autoreconnect
        self.__pool = pool
        self.__kwargs = kwargs
        self.__backend = self.__load_backend(backend)
        self.__job_queue = []
        self.__backend_class = backend
        self.usage_count = 0
        self.__request_timeout = request_timeout
        self.__min_timeout = min(connect_timeout, request_timeout)
        self.__timeout = None
        self.__start_time = time.time()
        self.__connect()

    def __load_backend(self, name):
        __import__('asyncmongo.backends.%s_backend' % name)
        mod = sys.modules['asyncmongo.backends.%s_backend' % name]
        return mod.AsyncBackend()
    
    def __connect(self):
        if self.__dbuser and self.__dbpass:
            self._put_job(asyncjobs.AuthorizeJob(self, self.__dbuser, self.__dbpass, self.__pool))

        if self.__rs:
            self._put_job(asyncjobs.ConnectRSJob(self, self.__seed, self.__rs))
            # Mark the connection as alive, even though it's not alive yet to prevent double-connecting
            self.__alive = True
        else:
            self._socket_connect()

    def _socket_connect(self):
        """create a socket, connect, register a stream with the async backend"""
        self.usage_count = 0
        try:
            self.__start_time = time.time()

            s = socket.socket(socket.AF_INET, socket.SOCK_STREAM, 0)

            if ASYNC_BACKEND_TORNADO == self.__backend_class:
                self.__stream = self.__backend.register_stream(s, **self.__kwargs)
                if self.__min_timeout:
                    self.__timeout = self.__stream.io_loop.add_timeout(
                            self.__start_time + self.__min_timeout,
                            self._on_timeout)
                self.__stream.connect((self._host, self._port), self._on_connect)
            else:
                s.connect((self._host, self._port))
                self.__stream = self.__backend.register_stream(s, **self.__kwargs)

            self.__stream.set_close_callback(self._socket_close)
            self.__alive = True
        except socket.error, error:
            raise InterfaceError(error)
<<<<<<< HEAD
        
=======

>>>>>>> 3613b176
    def _on_timeout(self):
        self.__timeout = None
        self.close()

    def _on_connect(self):
        if self.__timeout is not None:
            #self.__timeout.callback = None
            self.__stream.io_loop.remove_timeout(self.__timeout)
            self.__timeout = None

        if self.__request_timeout:
            self.__timeout = self.__stream.io_loop.add_timeout(
                    self.__start_time + self.__request_timeout,
                    self._on_timeout)
    
    def _socket_close(self):
        """cleanup after the socket is closed by the other end"""
        if self.__callback:
            self.__callback(None, InterfaceError('connection closed'))
        self.__callback = None
        self.__alive = False
        self.__pool.cache(self)
    
    def _close(self):
        """close the socket and cleanup"""
        if self.__callback:
            self.__callback(None, InterfaceError('connection closed'))
        self.__callback = None
        self.__alive = False
        self.__stream.close()
    
    def close(self):
        """close this connection; re-cache this connection object"""
        self._close()
        self.__pool.cache(self)

    def send_message(self, message, callback):
        """ send a message over the wire; callback=None indicates a safe=False call where we write and forget about it"""
        
        if self.__callback is not None:
            raise ProgrammingError('connection already in use')
        
        if not self.__alive:
            if self.__autoreconnect:
                self.__connect()
            else:
                raise InterfaceError('connection invalid. autoreconnect=False')
        
        # Put the current message on the bottom of the queue
        self._put_job(asyncjobs.AsyncMessage(self, message, callback), 0)
        self._next_job()
        
    def _put_job(self, job, pos=None):
        if pos is None:
            pos = len(self.__job_queue)
        self.__job_queue.insert(pos, job)

    def _next_job(self):
        """execute the next job from the top of the queue"""
        if self.__job_queue:
            # Produce message from the top of the queue
            job = self.__job_queue.pop()
            # logging.debug("queue = %s, popped %r", self.__job_queue, job)
            job.process()
    
    def _send_message(self, message, callback):
        # logging.debug("_send_message, msg = %r: queue = %r, self.__callback = %r, callback = %r", 
        #               message, self.__job_queue, self.__callback, callback)

        self.__callback = callback
        self.usage_count +=1
        # __request_id used by get_more()
        (self.__request_id, data) = message
        try:
            self.__stream.write(data)
            if self.__callback:
                self.__stream.read(16, callback=self._parse_header)
            else:
                self.__request_id = None
                self.__pool.cache(self)
        
        except IOError:
            self.__alive = False
            raise
        # return self.__request_id 
    
    def _parse_header(self, header):
        # return self.__receive_data_on_socket(length - 16, sock)
        length = int(struct.unpack("<i", header[:4])[0])
        request_id = struct.unpack("<i", header[8:12])[0]
        assert request_id == self.__request_id, \
            "ids don't match %r %r" % (self.__request_id,
                                       request_id)
        operation = 1 # who knows why
        assert operation == struct.unpack("<i", header[12:])[0]
        try:
            self.__stream.read(length - 16, callback=self._parse_response)
        except IOError:
            self.__alive = False
            raise
    
    def _parse_response(self, response):
        if self.__callback is None:
            return

        callback = self.__callback
        request_id = self.__request_id
        self.__request_id = None
        self.__callback = None
        if not self.__job_queue:
            # skip adding to the cache because there is something else 
            # that needs to be called on this connection for this request
            # (ie: we authenticted, but still have to send the real req)
            self.__pool.cache(self)

        try:
            response = helpers._unpack_response(response, request_id) # TODO: pass tz_awar
        except Exception, e:
            logging.debug('error %s' % e)
            callback(None, e)
            return
        
        if response and response['data'] and response['data'][0].get('err') and response['data'][0].get('code'):
            callback(response, IntegrityError(response['data'][0]['err'], code=response['data'][0]['code']))
            return
        callback(response)<|MERGE_RESOLUTION|>--- conflicted
+++ resolved
@@ -39,13 +39,8 @@
       - `autoreconnect` (optional): auto reconnect on interface errors
       - `rs`: replica set name (required when replica sets are used)
       - `seed`: seed list to connect to a replica set (required when replica sets are used)
-<<<<<<< HEAD
-      - `connect_timeout`: timeout for initial connection to mongodb, float data, in seconds 
-      - `request_timeout`: timeout for entire request to mongodb, float data, in seconds 
-=======
       - `connect_timeout`: timeout for initial connection to mongodb, float data, in seconds
       - `request_timeout`: timeout for entire request to mongodb, float data, in seconds
->>>>>>> 3613b176
       - `**kwargs`: passed to `backends.AsyncBackend.register_stream`
 
     """
@@ -138,11 +133,7 @@
             self.__alive = True
         except socket.error, error:
             raise InterfaceError(error)
-<<<<<<< HEAD
-        
-=======
-
->>>>>>> 3613b176
+
     def _on_timeout(self):
         self.__timeout = None
         self.close()
